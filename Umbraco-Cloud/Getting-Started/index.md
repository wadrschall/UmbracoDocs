# Welcome to Umbraco Cloud
<<<<<<< HEAD
In this article, I will tell you all about Umbraco Cloud and how to get started!
=======
We're excited you have decided to use Umbraco Cloud!
>>>>>>> 6920ab43

## What is Umbraco Cloud?
Umbraco Cloud is a new way to work with your favorite CMS! It includes 10 years of experience and best-practices in an intuitive, simple, but robust approach. No matter if you’re working in a team or if you’re single-handedly building a website, Umbraco Cloud removed the barriers that slow down projects and get in the way of beautiful, functional sites.

Umbraco Cloud is Umbraco - plus a whole lot more! Built on the Microsoft Azure Cloud and encompassing web standard approaches, Umbraco Cloud is familiar to Umbraco users new and old. We’ve made it painfully simple to get started with Umbraco Cloud and there are no limits to what you can accomplish - literally anything you can do with Umbraco and web technology you can do with Umbraco Cloud.

Umbraco Cloud takes care of installation, infrastructure and security. We also provide you the tools to work with your project in the Cloud or locally by cloning the project down to your PC, Mac or even your tablet.

When you’re ready to show your work to the world, Umbraco Cloud provides a safe deployment mechanism that makes it easy for you to publish to the web. When you have changes or updates to your site, Umbraco Cloud has got you covered: An easy to follow process for moving, testing and deploying your changes to your public site.

<<<<<<< HEAD
With all the success you’ll have building your site with Umbraco Cloud you’ll want to add more, which is easily done using the same account and team members - all this is done from one single place: 

[Learn more and sign up for Umbraco Cloud](https://umbraco.com/campaigns/try-umbraco-today/)
=======
#### Set up and Code
For developers, you will use the Development environment to set up the site. To create and test code, clone _Development_ to your local machine and then, once things are just how you like, push the changes back to Umbraco Cloud. Your changes will be added to the _Development_ environment automatically and added to the deployment queue. To deploy to the _Live_ environment, simply push the deploy button and everything will be deployed to the _Live_ environment. See more about this in the [deployment section](../Deployment/index.md).

#### Content
For content editors, you will use the _Live_ environment to create and edit your content. Developers can always restore to the latest content on the Development or local environments.
>>>>>>> 6920ab43

## An Umbraco Cloud project

<<<<<<< HEAD
The easiest way to get started with an Umbraco Cloud project is to take a 14-day free trial - the project will automatically be created for you, and you are ready to get started within a few minutes.
=======
##Finding your Umbraco Project
To navigate to your project, simply [log in to the Umbraco Cloud portal](https://www.s1.umbraco.io/projects) and then click on the project you want to use.
>>>>>>> 6920ab43

Since we take the liberty of setting up the entire project for you, I'd recommend that you get to know your project before you start building!

Once the project has been set up, you can choose to either start with a blank slate or go for a [*Starter kit*](https://our.umbraco.org/Documentation/Tutorials/Starter-kit/Index/) which will install a full template site for you.

To start working with and building your site, you can either work directly in the backoffice on the Cloud environment or you can [clone down the project to your local machine](../set-up/working-locally) - for Mac users, see [Working with UaaS-Cli](../Set-up/working-with-uaas-cli).

<<<<<<< HEAD
### Naming a Project
=======
## Logging in to Umbraco
When working with a trial project on Umbraco Cloud you need to log in to work with the Umbraco backoffice and also to view your site. The user name and password for both locations are the same as the username and password you use for the portal. Once you upgrade to any of the non-Trial versions you’ll no longer need to login to view your live site but, of course, will still need to log in to the backoffice.
>>>>>>> 6920ab43

When you create a trial project for the first time, a unique project name will be generated for you - and a project color will be chosen for you at random.

<<<<<<< HEAD
When you create a project from the Umbraco Cloud Portal you will get to choose your own name for the project. You will also be able to choose which color the project should have in your projects overview.  

You can at any time change the name of your project by using the [*Rename project*](../Set-up/project-settings/#renaming-and-deleting) option from the *Settings* menu.

An Umbraco Cloud project name is unique which means if a project with the name you choose already exists, you will need to choose another name before you can create the project.

## Different ways to start an Umbraco Cloud project

You might not always want to start your Umbraco Cloud project with a clean slate. Perhaps you have an already existing site that you want to move on to the Cloud. For this purpose, we've created a [Migration guide](migrate-existing-site) that you can follow in order to successfully move your project to Umbraco Cloud.

Another scenario could be if you are creating several similar projects. For this purpose we have built a feature called [Baselines](Baselines) that let's you create new projects based on existing Umbraco Cloud projects.
=======
## Making changes to your site
This is where you get to make your Umbraco project your own. Umbraco is built using web standards - things like HTML, CSS, and JavaScript. You’ll find the HTML that makes up the Templates for your site in the Umbraco backoffice _Settings_ section, under the Templates tree. This is plain-old-HTML, so feel free to change or replace what’s there. The same goes for your project’s CSS (it’s in the Stylesheets tree) and the JavaScript (yup, in the Scripts tree). See the [Umbraco documentation](https://our.umbraco.org/documentation/Getting-Started/) for more information.

## Starting with a Baseline
Beyond the basics of creating a new project, you may wish to start with a Baseline project. Read more about Baselines and how to work with [Baseline Projects](Baselines/).
>>>>>>> 6920ab43
<|MERGE_RESOLUTION|>--- conflicted
+++ resolved
@@ -1,9 +1,6 @@
 # Welcome to Umbraco Cloud
-<<<<<<< HEAD
-In this article, I will tell you all about Umbraco Cloud and how to get started!
-=======
-We're excited you have decided to use Umbraco Cloud!
->>>>>>> 6920ab43
+
+In this article, you can read all about Umbraco Cloud and how to get started!
 
 ## What is Umbraco Cloud?
 Umbraco Cloud is a new way to work with your favorite CMS! It includes 10 years of experience and best-practices in an intuitive, simple, but robust approach. No matter if you’re working in a team or if you’re single-handedly building a website, Umbraco Cloud removed the barriers that slow down projects and get in the way of beautiful, functional sites.
@@ -14,26 +11,13 @@
 
 When you’re ready to show your work to the world, Umbraco Cloud provides a safe deployment mechanism that makes it easy for you to publish to the web. When you have changes or updates to your site, Umbraco Cloud has got you covered: An easy to follow process for moving, testing and deploying your changes to your public site.
 
-<<<<<<< HEAD
 With all the success you’ll have building your site with Umbraco Cloud you’ll want to add more, which is easily done using the same account and team members - all this is done from one single place: 
 
 [Learn more and sign up for Umbraco Cloud](https://umbraco.com/campaigns/try-umbraco-today/)
-=======
-#### Set up and Code
-For developers, you will use the Development environment to set up the site. To create and test code, clone _Development_ to your local machine and then, once things are just how you like, push the changes back to Umbraco Cloud. Your changes will be added to the _Development_ environment automatically and added to the deployment queue. To deploy to the _Live_ environment, simply push the deploy button and everything will be deployed to the _Live_ environment. See more about this in the [deployment section](../Deployment/index.md).
-
-#### Content
-For content editors, you will use the _Live_ environment to create and edit your content. Developers can always restore to the latest content on the Development or local environments.
->>>>>>> 6920ab43
 
 ## An Umbraco Cloud project
 
-<<<<<<< HEAD
 The easiest way to get started with an Umbraco Cloud project is to take a 14-day free trial - the project will automatically be created for you, and you are ready to get started within a few minutes.
-=======
-##Finding your Umbraco Project
-To navigate to your project, simply [log in to the Umbraco Cloud portal](https://www.s1.umbraco.io/projects) and then click on the project you want to use.
->>>>>>> 6920ab43
 
 Since we take the liberty of setting up the entire project for you, I'd recommend that you get to know your project before you start building!
 
@@ -41,16 +25,10 @@
 
 To start working with and building your site, you can either work directly in the backoffice on the Cloud environment or you can [clone down the project to your local machine](../set-up/working-locally) - for Mac users, see [Working with UaaS-Cli](../Set-up/working-with-uaas-cli).
 
-<<<<<<< HEAD
 ### Naming a Project
-=======
-## Logging in to Umbraco
-When working with a trial project on Umbraco Cloud you need to log in to work with the Umbraco backoffice and also to view your site. The user name and password for both locations are the same as the username and password you use for the portal. Once you upgrade to any of the non-Trial versions you’ll no longer need to login to view your live site but, of course, will still need to log in to the backoffice.
->>>>>>> 6920ab43
 
 When you create a trial project for the first time, a unique project name will be generated for you - and a project color will be chosen for you at random.
 
-<<<<<<< HEAD
 When you create a project from the Umbraco Cloud Portal you will get to choose your own name for the project. You will also be able to choose which color the project should have in your projects overview.  
 
 You can at any time change the name of your project by using the [*Rename project*](../Set-up/project-settings/#renaming-and-deleting) option from the *Settings* menu.
@@ -61,11 +39,4 @@
 
 You might not always want to start your Umbraco Cloud project with a clean slate. Perhaps you have an already existing site that you want to move on to the Cloud. For this purpose, we've created a [Migration guide](migrate-existing-site) that you can follow in order to successfully move your project to Umbraco Cloud.
 
-Another scenario could be if you are creating several similar projects. For this purpose we have built a feature called [Baselines](Baselines) that let's you create new projects based on existing Umbraco Cloud projects.
-=======
-## Making changes to your site
-This is where you get to make your Umbraco project your own. Umbraco is built using web standards - things like HTML, CSS, and JavaScript. You’ll find the HTML that makes up the Templates for your site in the Umbraco backoffice _Settings_ section, under the Templates tree. This is plain-old-HTML, so feel free to change or replace what’s there. The same goes for your project’s CSS (it’s in the Stylesheets tree) and the JavaScript (yup, in the Scripts tree). See the [Umbraco documentation](https://our.umbraco.org/documentation/Getting-Started/) for more information.
-
-## Starting with a Baseline
-Beyond the basics of creating a new project, you may wish to start with a Baseline project. Read more about Baselines and how to work with [Baseline Projects](Baselines/).
->>>>>>> 6920ab43
+Another scenario could be if you are creating several similar projects. For this purpose we have built a feature called [Baselines](Baselines) that let's you create new projects based on existing Umbraco Cloud projects.