--- conflicted
+++ resolved
@@ -1,8 +1,5 @@
 # Oooops, something broke..
-<<<<<<< HEAD
-Looks like you ran into a broken link. We really want to fix it but we need to know about it first. You can let us know by [creating an issue on Github](https://github.com/umbraco/Umbraco4Docs/issues).
-=======
+
 It looks like you ran into a broken link. We really want to fix it but we need to know about it first. You can let us know by [creating an issue on Github](https://github.com/umbraco/Umbraco4Docs/issues).
->>>>>>> 5b533367
 
 The Umbraco documentation is open-source so you can also help us make the documentation better by creating a pull request. You can find information on how to get involved in the [guidelines](https://github.com/umbraco/UmbracoDocs).